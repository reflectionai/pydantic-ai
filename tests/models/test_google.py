--- conflicted
+++ resolved
@@ -1,11 +1,8 @@
 from __future__ import annotations as _annotations
 
 import datetime
-import json
 import os
-from dataclasses import dataclass
-from typing import Any, cast
-from unittest.mock import AsyncMock, Mock, patch
+from typing import Any
 
 import pytest
 from httpx import Timeout
@@ -42,7 +39,6 @@
     UserPromptPart,
     VideoUrl,
 )
-from pydantic_ai.models import ModelRequestParameters
 from pydantic_ai.models.google import GoogleModel, GoogleModelSettings
 from pydantic_ai.output import NativeOutput, PromptedOutput, TextOutput, ToolOutput
 from pydantic_ai.result import Usage, UsageLimits
@@ -1695,7 +1691,6 @@
     )
 
 
-<<<<<<< HEAD
 async def test_google_model_function_call_without_text(google_provider: GoogleProvider):
     """Test that function calls without text parts get minimal text added for Google API compatibility."""
 
@@ -1736,144 +1731,6 @@
     assert parts[1]['text'] == 'I have completed the function calls above.'
 
 
-@dataclass
-class JsonRetryTestCase:
-    """Test case for JSON retry scenarios."""
-
-    id: str
-    side_effect: list[json.JSONDecodeError | Mock]
-    settings: GoogleModelSettings
-    expected_exception: type[Exception] | None
-    expected_call_count: int
-    expected_sleep_count: int
-    expected_sleep_calls: list[float]
-    expected_result: str | None
-
-
-@pytest.mark.parametrize(
-    'test_case',
-    [
-        JsonRetryTestCase(
-            id='success_after_retry',
-            side_effect=[json.JSONDecodeError('test error', 'doc', 0), Mock()],
-            settings=cast(GoogleModelSettings, {}),
-            expected_exception=None,
-            expected_call_count=2,
-            expected_sleep_count=1,
-            expected_sleep_calls=[1.0],
-            expected_result='success',
-        ),
-        JsonRetryTestCase(
-            id='max_attempts_reached',
-            side_effect=[json.JSONDecodeError('test error', 'doc', 0), json.JSONDecodeError('test error', 'doc', 0)],
-            settings=cast(GoogleModelSettings, {'google_json_retry_max_attempts': 2}),
-            expected_exception=json.JSONDecodeError,
-            expected_call_count=2,
-            expected_sleep_count=2,
-            expected_sleep_calls=[1.0, 2.0],
-            expected_result=None,
-        ),
-        JsonRetryTestCase(
-            id='custom_settings',
-            side_effect=[json.JSONDecodeError('test error', 'doc', 0), Mock()],
-            settings=cast(
-                GoogleModelSettings, {'google_json_retry_max_attempts': 5, 'google_json_retry_base_delay': 0.5}
-            ),
-            expected_exception=None,
-            expected_call_count=2,
-            expected_sleep_count=1,
-            expected_sleep_calls=[0.5],
-            expected_result='success',
-        ),
-        JsonRetryTestCase(
-            id='retry_disabled',
-            side_effect=[json.JSONDecodeError('test error', 'doc', 0)],
-            settings=cast(GoogleModelSettings, {'google_json_retry_max_attempts': 0}),
-            expected_exception=UnexpectedModelBehavior,
-            expected_call_count=0,
-            expected_sleep_count=0,
-            expected_sleep_calls=[],
-            expected_result=None,
-        ),
-    ],
-    ids=lambda test_case: test_case.id,
-)
-async def test_google_model_json_retry_scenarios(
-    google_provider: GoogleProvider,
-    test_case: JsonRetryTestCase,
-):
-    """Test various JSON retry scenarios with parameterized inputs."""
-    model = GoogleModel('gemini-1.5-flash', provider=google_provider)
-
-    # Create mock response for success cases
-    expected_result = test_case.expected_result
-    side_effect = test_case.side_effect
-    if expected_result == 'success':
-        mock_response = Mock()
-        if isinstance(side_effect, list):
-            side_effect[1] = mock_response  # Replace placeholder with actual mock
-        expected_result = mock_response
-
-    mock_func = AsyncMock()
-    mock_func.side_effect = side_effect
-
-    with patch.object(model.client.aio.models, 'generate_content', mock_func):
-        with patch('asyncio.sleep') as mock_sleep:
-            if test_case.expected_exception:
-                with pytest.raises(test_case.expected_exception):
-                    await model._generate_content(  # pyright: ignore[reportPrivateUsage]
-                        messages=[ModelRequest(parts=[UserPromptPart(content='test')])],
-                        stream=False,
-                        model_settings=test_case.settings,
-                        model_request_parameters=ModelRequestParameters(
-                            function_tools=[], output_tools=[], allow_text_output=True
-                        ),
-                    )
-            else:
-                result = await model._generate_content(  # pyright: ignore[reportPrivateUsage]
-                    messages=[ModelRequest(parts=[UserPromptPart(content='test')])],
-                    stream=False,
-                    model_settings=test_case.settings,
-                    model_request_parameters=ModelRequestParameters(
-                        function_tools=[], output_tools=[], allow_text_output=True
-                    ),
-                )
-                assert result == expected_result
-
-            # Verify call counts
-            assert mock_func.call_count == test_case.expected_call_count
-            assert mock_sleep.call_count == test_case.expected_sleep_count
-
-            # Verify sleep calls
-            for expected_delay in test_case.expected_sleep_calls:
-                mock_sleep.assert_any_call(expected_delay)
-
-
-async def test_google_model_non_json_error_not_retried(google_provider: GoogleProvider):
-    """Test that non-JSON errors are not retried."""
-    model = GoogleModel('gemini-1.5-flash', provider=google_provider)
-
-    # Mock the Google client to raise a different type of error
-    mock_func = AsyncMock()
-    mock_func.side_effect = ValueError('some other error')
-
-    with patch.object(model.client.aio.models, 'generate_content', mock_func):
-        with patch('asyncio.sleep') as mock_sleep:
-            with pytest.raises(ValueError):
-                await model._generate_content(  # pyright: ignore[reportPrivateUsage]
-                    messages=[ModelRequest(parts=[UserPromptPart(content='test')])],
-                    stream=False,
-                    model_settings={},
-                    model_request_parameters=ModelRequestParameters(
-                        function_tools=[], output_tools=[], allow_text_output=True
-                    ),
-                )
-
-            # Should have made only 1 call (no retries for non-JSON errors)
-            assert mock_func.call_count == 1
-            # Should not have slept at all
-            assert mock_sleep.call_count == 0
-=======
 async def test_google_model_usage_limit_exceeded(allow_model_requests: None, google_provider: GoogleProvider):
     model = GoogleModel('gemini-2.5-flash', provider=google_provider)
     agent = Agent(model=model)
@@ -1923,5 +1780,4 @@
         await agent.run(
             'What is the largest city in the user country? Use the get_user_country tool and then your own world knowledge.',
             usage_limits=UsageLimits(total_tokens_limit=9, count_tokens_before_request=True),
-        )
->>>>>>> 851df075
+        )