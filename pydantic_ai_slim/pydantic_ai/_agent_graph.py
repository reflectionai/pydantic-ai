--- conflicted
+++ resolved
@@ -444,12 +444,8 @@
     ) -> AsyncIterator[_messages.HandleResponseEvent]:
         if self._events_iterator is None:
             # Ensure that the stream is only run once
-<<<<<<< HEAD
-            async def _run_stream() -> AsyncIterator[_messages.HandleResponseEvent]:
-=======
 
             async def _run_stream() -> AsyncIterator[_messages.HandleResponseEvent]:  # noqa: C901
->>>>>>> 851df075
                 texts: list[str] = []
                 tool_calls: list[_messages.ToolCallPart] = []
                 thinking_parts: list[_messages.ThinkingPart] = []
