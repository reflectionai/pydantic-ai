from __future__ import annotations as _annotations

import asyncio
import base64
import json
from collections.abc import AsyncIterator
from contextlib import asynccontextmanager
from dataclasses import dataclass, field
from datetime import datetime
from typing import Any, Literal, Union, cast, overload
from uuid import uuid4

from typing_extensions import assert_never

from .. import UnexpectedModelBehavior, _utils, usage
from .._json_error_formatter import create_json_error_context, format_json_decode_error
from .._output import OutputObjectDefinition
from .._run_context import RunContext
from ..builtin_tools import CodeExecutionTool, WebSearchTool
from ..exceptions import UserError
from ..messages import (
    BinaryContent,
    BuiltinToolCallPart,
    BuiltinToolReturnPart,
    FileUrl,
    ModelMessage,
    ModelRequest,
    ModelResponse,
    ModelResponsePart,
    ModelResponseStreamEvent,
    RetryPromptPart,
    SystemPromptPart,
    TextPart,
    ThinkingPart,
    ToolCallPart,
    ToolReturnPart,
    UserPromptPart,
    VideoUrl,
)
from ..profiles import ModelProfileSpec
from ..providers import Provider
from ..settings import ModelSettings
from ..tools import ToolDefinition
from . import (
    Model,
    ModelRequestParameters,
    StreamedResponse,
    check_allow_model_requests,
    download_item,
    get_user_agent,
)

try:
    from google.genai import Client
    from google.genai.types import (
        ContentDict,
        ContentUnionDict,
        CountTokensConfigDict,
        ExecutableCodeDict,
        FunctionCallDict,
        FunctionCallingConfigDict,
        FunctionCallingConfigMode,
        FunctionDeclarationDict,
        GenerateContentConfigDict,
        GenerateContentResponse,
        GenerationConfigDict,
        GoogleSearchDict,
        HttpOptionsDict,
        MediaResolution,
        Part,
        PartDict,
        SafetySettingDict,
        ThinkingConfigDict,
        ToolCodeExecutionDict,
        ToolConfigDict,
        ToolDict,
        ToolListUnionDict,
    )

    from ..providers.google import GoogleProvider
except ImportError as _import_error:
    raise ImportError(
        'Please install `google-genai` to use the Google model, '
        'you can use the `google` optional group — `pip install "pydantic-ai-slim[google]"`'
    ) from _import_error

LatestGoogleModelNames = Literal[
    'gemini-2.0-flash',
    'gemini-2.0-flash-lite',
    'gemini-2.5-flash',
    'gemini-2.5-flash-lite',
    'gemini-2.5-pro',
]
"""Latest Gemini models."""

GoogleModelName = Union[str, LatestGoogleModelNames]
"""Possible Gemini model names.

Since Gemini supports a variety of date-stamped models, we explicitly list the latest models but
allow any name in the type hints.
See [the Gemini API docs](https://ai.google.dev/gemini-api/docs/models/gemini#model-variations) for a full list.
"""


class GoogleModelSettings(ModelSettings, total=False):
    """Settings used for a Gemini model request."""

    # ALL FIELDS MUST BE `gemini_` PREFIXED SO YOU CAN MERGE THEM WITH OTHER MODELS.

    google_safety_settings: list[SafetySettingDict]
    """The safety settings to use for the model.

    See <https://ai.google.dev/gemini-api/docs/safety-settings> for more information.
    """

    google_thinking_config: ThinkingConfigDict
    """The thinking configuration to use for the model.

    See <https://ai.google.dev/gemini-api/docs/thinking> for more information.
    """

    google_labels: dict[str, str]
    """User-defined metadata to break down billed charges. Only supported by the Vertex AI API.

    See the [Gemini API docs](https://cloud.google.com/vertex-ai/generative-ai/docs/multimodal/add-labels-to-api-calls) for use cases and limitations.
    """

    google_video_resolution: MediaResolution
    """The video resolution to use for the model.

    See <https://ai.google.dev/api/generate-content#MediaResolution> for more information.
    """

    google_json_retry_max_attempts: int
    """Maximum number of retry attempts for JSON decode errors during streaming.

    Defaults to 3. Set to 0 to disable retries.
    """

    google_json_retry_base_delay: float
    """Base delay in seconds for exponential backoff between JSON decode error retries.

    Defaults to 1.0. The actual delay will be base_delay * (2 ** attempt_number).
    """


@dataclass(init=False)
class GoogleModel(Model):
    """A model that uses Gemini via `generativelanguage.googleapis.com` API.

    This is implemented from scratch rather than using a dedicated SDK, good API documentation is
    available [here](https://ai.google.dev/api).

    Apart from `__init__`, all methods are private or match those of the base class.
    """

    client: Client = field(repr=False)

    _model_name: GoogleModelName = field(repr=False)
    _provider: Provider[Client] = field(repr=False)
    _url: str | None = field(repr=False)
    _system: str = field(default='google', repr=False)

    def __init__(
        self,
        model_name: GoogleModelName,
        *,
        provider: Literal['google-gla', 'google-vertex'] | Provider[Client] = 'google-gla',
        profile: ModelProfileSpec | None = None,
        settings: ModelSettings | None = None,
    ):
        """Initialize a Gemini model.

        Args:
            model_name: The name of the model to use.
            provider: The provider to use for authentication and API access. Can be either the string
                'google-gla' or 'google-vertex' or an instance of `Provider[httpx.AsyncClient]`.
                If not provided, a new provider will be created using the other parameters.
            profile: The model profile to use. Defaults to a profile picked by the provider based on the model name.
            settings: The model settings to use. Defaults to None.
        """
        self._model_name = model_name

        if isinstance(provider, str):
            provider = GoogleProvider(vertexai=provider == 'google-vertex')

        self._provider = provider
        self._system = provider.name
        self.client = provider.client

        super().__init__(settings=settings, profile=profile or provider.model_profile)

    @property
    def base_url(self) -> str:
        return self._provider.base_url

    async def request(
        self,
        messages: list[ModelMessage],
        model_settings: ModelSettings | None,
        model_request_parameters: ModelRequestParameters,
    ) -> ModelResponse:
        check_allow_model_requests()
        model_settings = cast(GoogleModelSettings, model_settings or {})
        response = await self._generate_content(messages, False, model_settings, model_request_parameters)
        return self._process_response(response)

    async def count_tokens(
        self,
        messages: list[ModelMessage],
        model_settings: ModelSettings | None,
        model_request_parameters: ModelRequestParameters,
    ) -> usage.Usage:
        check_allow_model_requests()
        model_settings = cast(GoogleModelSettings, model_settings or {})
        contents, generation_config = await self._build_content_and_config(
            messages, model_settings, model_request_parameters
        )

        # Annoyingly, the type of `GenerateContentConfigDict.get` is "partially `Unknown`" because `response_schema` includes `typing._UnionGenericAlias`,
        # so without this we'd need `pyright: ignore[reportUnknownMemberType]` on every line and wouldn't get type checking anyway.
        generation_config = cast(dict[str, Any], generation_config)

        config = CountTokensConfigDict(
            http_options=generation_config.get('http_options'),
        )
        if self.system != 'google-gla':
            # The fields are not supported by the Gemini API per https://github.com/googleapis/python-genai/blob/7e4ec284dc6e521949626f3ed54028163ef9121d/google/genai/models.py#L1195-L1214
            config.update(
                system_instruction=generation_config.get('system_instruction'),
                tools=cast(list[ToolDict], generation_config.get('tools')),
                # Annoyingly, GenerationConfigDict has fewer fields than GenerateContentConfigDict, and no extra fields are allowed.
                generation_config=GenerationConfigDict(
                    temperature=generation_config.get('temperature'),
                    top_p=generation_config.get('top_p'),
                    max_output_tokens=generation_config.get('max_output_tokens'),
                    stop_sequences=generation_config.get('stop_sequences'),
                    presence_penalty=generation_config.get('presence_penalty'),
                    frequency_penalty=generation_config.get('frequency_penalty'),
                    thinking_config=generation_config.get('thinking_config'),
                    media_resolution=generation_config.get('media_resolution'),
                    response_mime_type=generation_config.get('response_mime_type'),
                    response_schema=generation_config.get('response_schema'),
                ),
            )

        response = await self.client.aio.models.count_tokens(
            model=self._model_name,
            contents=contents,
            config=config,
        )
        if response.total_tokens is None:
            raise UnexpectedModelBehavior(  # pragma: no cover
                'Total tokens missing from Gemini response', str(response)
            )
        return usage.Usage(
            request_tokens=response.total_tokens,
            total_tokens=response.total_tokens,
        )

    @asynccontextmanager
    async def request_stream(
        self,
        messages: list[ModelMessage],
        model_settings: ModelSettings | None,
        model_request_parameters: ModelRequestParameters,
        run_context: RunContext[Any] | None = None,
    ) -> AsyncIterator[StreamedResponse]:
        check_allow_model_requests()
        model_settings = cast(GoogleModelSettings, model_settings or {})
        response = await self._generate_content(messages, True, model_settings, model_request_parameters)
<<<<<<< HEAD
        yield await self._process_streamed_response(response)
=======
        yield await self._process_streamed_response(response, model_request_parameters)  # type: ignore
>>>>>>> 851df075

    @property
    def model_name(self) -> GoogleModelName:
        """The model name."""
        return self._model_name

    @property
    def system(self) -> str:
        """The system / model provider."""
        return self._system

    def _get_tools(self, model_request_parameters: ModelRequestParameters) -> list[ToolDict] | None:
        tools: list[ToolDict] = [
            ToolDict(function_declarations=[_function_declaration_from_tool(t)])
            for t in model_request_parameters.tool_defs.values()
        ]
        for tool in model_request_parameters.builtin_tools:
            if isinstance(tool, WebSearchTool):
                tools.append(ToolDict(google_search=GoogleSearchDict()))
            elif isinstance(tool, CodeExecutionTool):  # pragma: no branch
                tools.append(ToolDict(code_execution=ToolCodeExecutionDict()))
            else:  # pragma: no cover
                raise UserError(
                    f'`{tool.__class__.__name__}` is not supported by `GoogleModel`. If it should be, please file an issue.'
                )
        return tools or None

    def _get_tool_config(
        self, model_request_parameters: ModelRequestParameters, tools: list[ToolDict] | None
    ) -> ToolConfigDict | None:
        if not model_request_parameters.allow_text_output and tools:
            names: list[str] = []
            for tool in tools:
                for function_declaration in tool.get('function_declarations') or []:
                    if name := function_declaration.get('name'):  # pragma: no branch
                        names.append(name)
            return _tool_config(names)
        else:
            return None

    @overload
    async def _generate_content(
        self,
        messages: list[ModelMessage],
        stream: Literal[False],
        model_settings: GoogleModelSettings,
        model_request_parameters: ModelRequestParameters,
    ) -> GenerateContentResponse: ...

    @overload
    async def _generate_content(
        self,
        messages: list[ModelMessage],
        stream: Literal[True],
        model_settings: GoogleModelSettings,
        model_request_parameters: ModelRequestParameters,
    ) -> AsyncIterator[GenerateContentResponse]: ...

    async def _generate_content(
        self,
        messages: list[ModelMessage],
        stream: bool,
        model_settings: GoogleModelSettings,
        model_request_parameters: ModelRequestParameters,
<<<<<<< HEAD
    ) -> GenerateContentResponse | AsyncIterator[GenerateContentResponse]:
        tools = self._get_tools(model_request_parameters)
=======
    ) -> GenerateContentResponse | Awaitable[AsyncIterator[GenerateContentResponse]]:
        contents, config = await self._build_content_and_config(messages, model_settings, model_request_parameters)
        func = self.client.aio.models.generate_content_stream if stream else self.client.aio.models.generate_content
        return await func(model=self._model_name, contents=contents, config=config)  # type: ignore
>>>>>>> 851df075

    async def _build_content_and_config(
        self,
        messages: list[ModelMessage],
        model_settings: GoogleModelSettings,
        model_request_parameters: ModelRequestParameters,
    ) -> tuple[list[ContentUnionDict], GenerateContentConfigDict]:
        tools = self._get_tools(model_request_parameters)
        response_mime_type = None
        response_schema = None
        if model_request_parameters.output_mode == 'native':
            if tools:
                raise UserError('Gemini does not support structured output and tools at the same time.')
            response_mime_type = 'application/json'
            output_object = model_request_parameters.output_object
            assert output_object is not None
            response_schema = self._map_response_schema(output_object)
        elif model_request_parameters.output_mode == 'prompted' and not tools:
            response_mime_type = 'application/json'

        tool_config = self._get_tool_config(model_request_parameters, tools)
        system_instruction, contents = await self._map_messages(messages)

        http_options: HttpOptionsDict = {
            'headers': {'Content-Type': 'application/json', 'User-Agent': get_user_agent()}
        }
        if timeout := model_settings.get('timeout'):
            if isinstance(timeout, (int, float)):
                http_options['timeout'] = int(1000 * timeout)
            else:
                raise UserError('Google does not support setting ModelSettings.timeout to a httpx.Timeout')

        config = GenerateContentConfigDict(
            http_options=http_options,
            system_instruction=system_instruction,
            temperature=model_settings.get('temperature'),
            top_p=model_settings.get('top_p'),
            max_output_tokens=model_settings.get('max_tokens'),
            stop_sequences=model_settings.get('stop_sequences'),
            presence_penalty=model_settings.get('presence_penalty'),
            frequency_penalty=model_settings.get('frequency_penalty'),
            safety_settings=model_settings.get('google_safety_settings'),
            thinking_config=model_settings.get('google_thinking_config'),
            labels=model_settings.get('google_labels'),
            media_resolution=model_settings.get('google_video_resolution'),
            tools=cast(ToolListUnionDict, tools),
            tool_config=tool_config,
            response_mime_type=response_mime_type,
            response_schema=response_schema,
        )
<<<<<<< HEAD

        func = self.client.aio.models.generate_content_stream if stream else self.client.aio.models.generate_content

        # Get retry configuration with defaults
        max_attempts = model_settings.get('google_json_retry_max_attempts', 3)
        base_delay = model_settings.get('google_json_retry_base_delay', 1.0)

        # Retry loop for JSON decode errors
        json_decode_error = None
        for attempt in range(max_attempts):
            try:
                return await func(model=self._model_name, contents=contents, config=config)
            except json.JSONDecodeError as error:
                json_decode_error = error
                delay = base_delay * (2**attempt)
                await asyncio.sleep(delay)

        if json_decode_error is None:
            raise UnexpectedModelBehavior(
                'JSON retry loop completed without encountering any JSON decode errors. This should not happen if max_attempts > 0.'
            )
        raise json_decode_error
=======
        return contents, config
>>>>>>> 851df075

    def _process_response(self, response: GenerateContentResponse) -> ModelResponse:
        if not response.candidates or len(response.candidates) != 1:
            raise UnexpectedModelBehavior('Expected exactly one candidate in Gemini response')  # pragma: no cover
        if response.candidates[0].content is None or response.candidates[0].content.parts is None:
            if response.candidates[0].finish_reason == 'SAFETY':
                raise UnexpectedModelBehavior('Safety settings triggered', str(response))
            else:
                raise UnexpectedModelBehavior(
                    'Content field missing from Gemini response', str(response)
                )  # pragma: no cover
        parts = response.candidates[0].content.parts or []
        vendor_id = response.response_id or None
        vendor_details: dict[str, Any] | None = None
        finish_reason = response.candidates[0].finish_reason
        if finish_reason:  # pragma: no branch
            vendor_details = {'finish_reason': finish_reason.value}
        usage = _metadata_as_usage(response)
        usage.requests = 1
        return _process_response_from_parts(
            parts, response.model_version or self._model_name, usage, vendor_id=vendor_id, vendor_details=vendor_details
        )

    async def _process_streamed_response(
        self, response: AsyncIterator[GenerateContentResponse], model_request_parameters: ModelRequestParameters
    ) -> StreamedResponse:
        """Process a streamed response, and prepare a streaming response to return."""
        peekable_response = _utils.PeekableAsyncStream(response)
        first_chunk = await peekable_response.peek()
        if isinstance(first_chunk, _utils.Unset):
            raise UnexpectedModelBehavior('Streamed response ended without content or tool calls')  # pragma: no cover

        return GeminiStreamedResponse(
            model_request_parameters=model_request_parameters,
            _model_name=self._model_name,
            _response=peekable_response,
            _timestamp=first_chunk.create_time or _utils.now_utc(),
        )

    async def _map_messages(self, messages: list[ModelMessage]) -> tuple[ContentDict | None, list[ContentUnionDict]]:  # noqa: C901
        contents: list[ContentUnionDict] = []
        system_parts: list[PartDict] = []

        for m in messages:
            if isinstance(m, ModelRequest):
                message_parts: list[PartDict] = []

                for part in m.parts:
                    if isinstance(part, SystemPromptPart):
                        system_parts.append({'text': part.content})
                    elif isinstance(part, UserPromptPart):
                        message_parts.extend(await self._map_user_prompt(part))
                    elif isinstance(part, ToolReturnPart):
                        message_parts.append(
                            {
                                'function_response': {
                                    'name': part.tool_name,
                                    'response': part.model_response_object(),
                                    'id': part.tool_call_id,
                                }
                            }
                        )
                    elif isinstance(part, RetryPromptPart):
                        if part.tool_name is None:
                            message_parts.append({'text': part.model_response()})  # pragma: no cover
                        else:
                            message_parts.append(
                                {
                                    'function_response': {
                                        'name': part.tool_name,
                                        'response': {'call_error': part.model_response()},
                                        'id': part.tool_call_id,
                                    }
                                }
                            )
                    else:
                        assert_never(part)

                # Google GenAI requires at least one part in the message.
                if not message_parts:
                    message_parts = [{'text': ''}]
                contents.append({'role': 'user', 'parts': message_parts})
            elif isinstance(m, ModelResponse):
                model_content = _content_model_response(m)
                # Skip model responses with empty parts (e.g., thinking-only responses)
                if model_content.get('parts'):
                    # Check if the model response contains only function calls without text
                    if parts := model_content.get('parts', []):
                        has_function_calls = False
                        has_text_parts = False
                        for part in parts:
                            if isinstance(part, dict):
                                if 'function_call' in part:
                                    has_function_calls = True
                                if 'text' in part:
                                    has_text_parts = True

                        # If we only have function calls without text, add minimal text to satisfy Google API
                        if has_function_calls and not has_text_parts:
                            # Add a minimal text part to make the conversation valid for Google API
                            parts.append({'text': 'I have completed the function calls above.'})
                            model_content['parts'] = parts

                    contents.append(model_content)
            else:
                assert_never(m)
        if instructions := self._get_instructions(messages):
            system_parts.insert(0, {'text': instructions})
        system_instruction = ContentDict(role='user', parts=system_parts) if system_parts else None
        return system_instruction, contents

    async def _map_user_prompt(self, part: UserPromptPart) -> list[PartDict]:
        if isinstance(part.content, str):
            return [{'text': part.content}]
        else:
            content: list[PartDict] = []
            for item in part.content:
                if isinstance(item, str):
                    content.append({'text': item})
                elif isinstance(item, BinaryContent):
                    # NOTE: The type from Google GenAI is incorrect, it should be `str`, not `bytes`.
                    base64_encoded = base64.b64encode(item.data).decode('utf-8')
                    inline_data_dict = {'inline_data': {'data': base64_encoded, 'mime_type': item.media_type}}
                    if item.vendor_metadata:
                        inline_data_dict['video_metadata'] = item.vendor_metadata
                    content.append(inline_data_dict)  # type: ignore
                elif isinstance(item, VideoUrl) and item.is_youtube:
                    file_data_dict = {'file_data': {'file_uri': item.url, 'mime_type': item.media_type}}
                    if item.vendor_metadata:  # pragma: no branch
                        file_data_dict['video_metadata'] = item.vendor_metadata
                    content.append(file_data_dict)  # type: ignore
                elif isinstance(item, FileUrl):
                    if item.force_download or (
                        # google-gla does not support passing file urls directly, except for youtube videos
                        # (see above) and files uploaded to the file API (which cannot be downloaded anyway)
                        self.system == 'google-gla'
                        and not item.url.startswith(r'https://generativelanguage.googleapis.com/v1beta/files')
                    ):
                        downloaded_item = await download_item(item, data_format='base64')
                        inline_data = {'data': downloaded_item['data'], 'mime_type': downloaded_item['data_type']}
                        content.append({'inline_data': inline_data})  # type: ignore
                    else:
                        content.append(
                            {'file_data': {'file_uri': item.url, 'mime_type': item.media_type}}
                        )  # pragma: lax no cover
                else:
                    assert_never(item)
        return content

    def _map_response_schema(self, o: OutputObjectDefinition) -> dict[str, Any]:
        response_schema = o.json_schema.copy()
        if o.name:
            response_schema['title'] = o.name
        if o.description:
            response_schema['description'] = o.description

        return response_schema


@dataclass
class GeminiStreamedResponse(StreamedResponse):
    """Implementation of `StreamedResponse` for the Gemini model."""

    _model_name: GoogleModelName
    _response: AsyncIterator[GenerateContentResponse]
    _timestamp: datetime

    async def _iter_chunks_with_json_error_handling(self) -> AsyncIterator[GenerateContentResponse]:
        """Iterator wrapper that provides enhanced JSON error handling."""
        chunk_count = 0
        try:
            async for chunk in self._response:
                chunk_count += 1
                yield chunk
        except json.JSONDecodeError as e:
            # Create rich error context with visual formatting
            error_context = create_json_error_context(e, self._model_name, chunk_count)
            formatted_json_error = format_json_decode_error(e)

            error_msg = (
                'Google Gemini streaming response JSON parsing failed. '
                f'Model: {self._model_name}, processed {chunk_count} chunks before failure.\n\n'
                f'{formatted_json_error}\n\n'
                'This typically indicates: (1) Network interruption causing partial JSON chunks, '
                '(2) Google API server issues returning malformed responses, '
                '(3) Authentication/authorization problems causing HTML error pages instead of JSON, '
                '(4) Rate limiting or quota exceeded responses in non-JSON format.\n\n'
                f'Diagnostic context: {error_context}'
            )

            raise UnexpectedModelBehavior(error_msg) from e

    async def _get_event_iterator(self) -> AsyncIterator[ModelResponseStreamEvent]:
        async for chunk in self._iter_chunks_with_json_error_handling():
            self._usage = _metadata_as_usage(chunk)
            assert chunk.candidates is not None
            candidate = chunk.candidates[0]
            if candidate.content is None:
                raise UnexpectedModelBehavior('Streamed response has no content field')  # pragma: no cover
            assert candidate.content.parts is not None
            for part in candidate.content.parts:
                if part.text is not None:
                    if part.thought:
                        yield self._parts_manager.handle_thinking_delta(vendor_part_id='thinking', content=part.text)
                    else:
                        maybe_event = self._parts_manager.handle_text_delta(vendor_part_id='content', content=part.text)
                        if maybe_event is not None:  # pragma: no branch
                            yield maybe_event
                elif part.function_call:
                    maybe_event = self._parts_manager.handle_tool_call_delta(
                        vendor_part_id=uuid4(),
                        tool_name=part.function_call.name,
                        args=part.function_call.args,
                        tool_call_id=part.function_call.id,
                    )
                    if maybe_event is not None:  # pragma: no branch
                        yield maybe_event
                else:
                    assert part.function_response is not None, f'Unexpected part: {part}'  # pragma: no cover

    @property
    def model_name(self) -> GoogleModelName:
        """Get the model name of the response."""
        return self._model_name

    @property
    def timestamp(self) -> datetime:
        """Get the timestamp of the response."""
        return self._timestamp


def _content_model_response(m: ModelResponse) -> ContentDict:
    parts: list[PartDict] = []
    for item in m.parts:
        if isinstance(item, ToolCallPart):
            function_call = FunctionCallDict(name=item.tool_name, args=item.args_as_dict(), id=item.tool_call_id)
            parts.append({'function_call': function_call})
        elif isinstance(item, TextPart):
            parts.append({'text': item.content})
        elif isinstance(item, ThinkingPart):  # pragma: no cover
            # NOTE: We don't send ThinkingPart to the providers yet. If you are unsatisfied with this,
            # please open an issue. The below code is the code to send thinking to the provider.
            # parts.append({'text': item.content, 'thought': True})
            pass
        elif isinstance(item, BuiltinToolCallPart):
            if item.provider_name == 'google':
                if item.tool_name == 'code_execution':  # pragma: no branch
                    parts.append({'executable_code': cast(ExecutableCodeDict, item.args)})
        elif isinstance(item, BuiltinToolReturnPart):
            if item.provider_name == 'google':
                if item.tool_name == 'code_execution':  # pragma: no branch
                    parts.append({'code_execution_result': item.content})
        else:
            assert_never(item)
    return ContentDict(role='model', parts=parts)


def _process_response_from_parts(
    parts: list[Part],
    model_name: GoogleModelName,
    usage: usage.Usage,
    vendor_id: str | None,
    vendor_details: dict[str, Any] | None = None,
) -> ModelResponse:
    items: list[ModelResponsePart] = []
    for part in parts:
        if part.executable_code is not None:
            items.append(
                BuiltinToolCallPart(
                    provider_name='google', args=part.executable_code.model_dump(), tool_name='code_execution'
                )
            )
        elif part.code_execution_result is not None:
            items.append(
                BuiltinToolReturnPart(
                    provider_name='google',
                    tool_name='code_execution',
                    content=part.code_execution_result,
                    tool_call_id='not_provided',
                )
            )
        elif part.text is not None:
            if part.thought:
                items.append(ThinkingPart(content=part.text))
            else:
                items.append(TextPart(content=part.text))
        elif part.function_call:
            assert part.function_call.name is not None
            tool_call_part = ToolCallPart(tool_name=part.function_call.name, args=part.function_call.args)
            if part.function_call.id is not None:
                tool_call_part.tool_call_id = part.function_call.id  # pragma: no cover
            items.append(tool_call_part)
        elif part.function_response:  # pragma: no cover
            raise UnexpectedModelBehavior(
                f'Unsupported response from Gemini, expected all parts to be function calls or text, got: {part!r}'
            )
    return ModelResponse(
        parts=items, model_name=model_name, usage=usage, vendor_id=vendor_id, vendor_details=vendor_details
    )


def _function_declaration_from_tool(tool: ToolDefinition) -> FunctionDeclarationDict:
    json_schema = tool.parameters_json_schema
    f = FunctionDeclarationDict(
        name=tool.name,
        description=tool.description or '',
        parameters=json_schema,  # type: ignore
    )
    return f


def _tool_config(function_names: list[str]) -> ToolConfigDict:
    mode = FunctionCallingConfigMode.ANY
    function_calling_config = FunctionCallingConfigDict(mode=mode, allowed_function_names=function_names)
    return ToolConfigDict(function_calling_config=function_calling_config)


def _metadata_as_usage(response: GenerateContentResponse) -> usage.Usage:
    metadata = response.usage_metadata
    if metadata is None:
        return usage.Usage()  # pragma: no cover
    metadata = metadata.model_dump(exclude_defaults=True)

    details: dict[str, int] = {}
    if cached_content_token_count := metadata.get('cached_content_token_count'):
        details['cached_content_tokens'] = cached_content_token_count  # pragma: no cover

    if thoughts_token_count := metadata.get('thoughts_token_count'):
        details['thoughts_tokens'] = thoughts_token_count

    if tool_use_prompt_token_count := metadata.get('tool_use_prompt_token_count'):
        details['tool_use_prompt_tokens'] = tool_use_prompt_token_count

    for key, metadata_details in metadata.items():
        if key.endswith('_details') and metadata_details:
            suffix = key.removesuffix('_details')
            for detail in metadata_details:
                details[f'{detail["modality"].lower()}_{suffix}'] = detail.get('token_count', 0)

    return usage.Usage(
        request_tokens=metadata.get('prompt_token_count', 0),
        response_tokens=metadata.get('candidates_token_count', 0),
        total_tokens=metadata.get('total_token_count', 0),
        details=details,
    )<|MERGE_RESOLUTION|>--- conflicted
+++ resolved
@@ -1,6 +1,5 @@
 from __future__ import annotations as _annotations
 
-import asyncio
 import base64
 import json
 from collections.abc import AsyncIterator
@@ -269,11 +268,7 @@
         check_allow_model_requests()
         model_settings = cast(GoogleModelSettings, model_settings or {})
         response = await self._generate_content(messages, True, model_settings, model_request_parameters)
-<<<<<<< HEAD
-        yield await self._process_streamed_response(response)
-=======
         yield await self._process_streamed_response(response, model_request_parameters)  # type: ignore
->>>>>>> 851df075
 
     @property
     def model_name(self) -> GoogleModelName:
@@ -338,15 +333,10 @@
         stream: bool,
         model_settings: GoogleModelSettings,
         model_request_parameters: ModelRequestParameters,
-<<<<<<< HEAD
-    ) -> GenerateContentResponse | AsyncIterator[GenerateContentResponse]:
-        tools = self._get_tools(model_request_parameters)
-=======
     ) -> GenerateContentResponse | Awaitable[AsyncIterator[GenerateContentResponse]]:
         contents, config = await self._build_content_and_config(messages, model_settings, model_request_parameters)
         func = self.client.aio.models.generate_content_stream if stream else self.client.aio.models.generate_content
         return await func(model=self._model_name, contents=contents, config=config)  # type: ignore
->>>>>>> 851df075
 
     async def _build_content_and_config(
         self,
@@ -397,32 +387,7 @@
             response_mime_type=response_mime_type,
             response_schema=response_schema,
         )
-<<<<<<< HEAD
-
-        func = self.client.aio.models.generate_content_stream if stream else self.client.aio.models.generate_content
-
-        # Get retry configuration with defaults
-        max_attempts = model_settings.get('google_json_retry_max_attempts', 3)
-        base_delay = model_settings.get('google_json_retry_base_delay', 1.0)
-
-        # Retry loop for JSON decode errors
-        json_decode_error = None
-        for attempt in range(max_attempts):
-            try:
-                return await func(model=self._model_name, contents=contents, config=config)
-            except json.JSONDecodeError as error:
-                json_decode_error = error
-                delay = base_delay * (2**attempt)
-                await asyncio.sleep(delay)
-
-        if json_decode_error is None:
-            raise UnexpectedModelBehavior(
-                'JSON retry loop completed without encountering any JSON decode errors. This should not happen if max_attempts > 0.'
-            )
-        raise json_decode_error
-=======
         return contents, config
->>>>>>> 851df075
 
     def _process_response(self, response: GenerateContentResponse) -> ModelResponse:
         if not response.candidates or len(response.candidates) != 1:
